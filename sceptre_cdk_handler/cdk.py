--- conflicted
+++ resolved
@@ -1,14 +1,10 @@
 import pathlib
 from pathlib import Path
-from typing import Any, Optional, Tuple, Type
+from typing import Any, Optional, Type
 
 import yaml
 from sceptre.connection_manager import ConnectionManager
-<<<<<<< HEAD
-from sceptre.exceptions import TemplateHandlerArgumentsInvalidError
-=======
-from sceptre.exceptions import SceptreException
->>>>>>> 2b9a42fa
+from sceptre.exceptions import TemplateHandlerArgumentsInvalidError, SceptreException
 from sceptre.helpers import normalise_path
 from sceptre.template_handlers import TemplateHandler
 
@@ -50,11 +46,8 @@
         importer_class=ClassImporter,
         bootstrapped_cdk_builder_class=BootstrappedCdkBuilder,
         bootstrapless_cdk_builder_class=BootstraplessCdkBuilder,
-<<<<<<< HEAD
         nonpython_cdk_bulder_class=CdkJsonBuilder,
-=======
         command_checker_class=CommandChecker
->>>>>>> 2b9a42fa
     ):
         super().__init__(
             name=name,
@@ -66,11 +59,8 @@
         self._importer = importer_class()
         self._bootstrapped_cdk_builder_class = bootstrapped_cdk_builder_class
         self._bootstrapless_cdk_builder_class = bootstrapless_cdk_builder_class
-<<<<<<< HEAD
         self._non_python_cdk_builder_class = nonpython_cdk_bulder_class
-=======
         self._command_checker = command_checker_class(self.logger)
->>>>>>> 2b9a42fa
 
     def schema(self):
         """
@@ -174,29 +164,33 @@
         return self.arguments.get('stack_logical_id')
 
     def validate(self):
+        self._check_prerequisites()
         if self.deployment_type == 'cdk_json':
-            if not self.path_is_to_cdk_json:
-                raise TemplateHandlerArgumentsInvalidError(
-                    "Using the cdk_json deployment_type requires the \"path\" argument to point to "
-                    "the cdk.json file in your CDK project."
-                )
-            if self.cdk_context and any(isinstance(v, (list, dict)) for v in self.cdk_context.values()):
-                raise TemplateHandlerArgumentsInvalidError(
-                    "You cannot use nested values within your CDK context when using the cdk_json "
-                    "deployment type. If you need to specify such values, put them in the context of"
-                    "your cdk.json."
-                )
-            if self.stack_logical_id is None:
-                raise TemplateHandlerArgumentsInvalidError(
-                    "You must specify the logical ID of the stack in your app in order to use the "
-                    "cdk_json deployment_type."
-                )
+            self._check_cdk_json()
         if self.path_is_to_cdk_json and self.deployment_type != 'cdk_json':
             raise TemplateHandlerArgumentsInvalidError(
                 "You cannot use a cdk.json file as your template path unless you use \"cdk_json\" "
                 "as your deployment_type."
             )
         super().validate()
+
+    def _check_cdk_json(self):
+        if not self.path_is_to_cdk_json:
+            raise TemplateHandlerArgumentsInvalidError(
+                "Using the cdk_json deployment_type requires the \"path\" argument to point to "
+                "the cdk.json file in your CDK project."
+            )
+        if self.cdk_context and any(isinstance(v, (list, dict)) for v in self.cdk_context.values()):
+            raise TemplateHandlerArgumentsInvalidError(
+                "You cannot use nested values within your CDK context when using the cdk_json "
+                "deployment type. If you need to specify such values, put them in the context of"
+                "your cdk.json."
+            )
+        if self.stack_logical_id is None:
+            raise TemplateHandlerArgumentsInvalidError(
+                "You must specify the logical ID of the stack in your app in order to use the "
+                "cdk_json deployment_type."
+            )
 
     def handle(self) -> str:
         """
@@ -250,18 +244,11 @@
         if self.bootstrap_qualifier:
             context = self.cdk_context or {}
             context[QUALIFIER_CONTEXT_KEY] = self.bootstrap_qualifier
-<<<<<<< HEAD
             return context
 
         # If there's no qualifier specified anywhere, we're falling back to CDK's default
         # context-retrieval mechanisms.
         return self.cdk_context
-=======
-            return context, builder
-        # If there's no qualifier specified anywhere, we're falling back to either the specified
-        # context or the default CDK context (if no context is specified on the handler)
-        return self.cdk_context, builder
->>>>>>> 2b9a42fa
 
     def _create_bootstrapless_builder(self) -> BootstraplessCdkBuilder:
         stack_class: Type[SceptreCdkStack] = self._importer.import_class(
@@ -271,17 +258,9 @@
         return self._bootstrapless_cdk_builder_class(
             self.logger,
             self.connection_manager,
-<<<<<<< HEAD
             self.bootstrapless_config,
             stack_class
         )
-=======
-            self.bootstrapless_config
-        )
-
-    def validate(self):
-        super().validate()
-        self._check_prerequisites()
 
     def _check_prerequisites(self) -> None:
         """
@@ -306,5 +285,4 @@
         ]
         for node_prerequisite in node_prerequisites:
             if not self._command_checker.node_package_exists(node_prerequisite):
-                raise SceptreException(f"Node Package prerequisite '{node_prerequisite}' not found")
->>>>>>> 2b9a42fa
+                raise SceptreException(f"Node Package prerequisite '{node_prerequisite}' not found")