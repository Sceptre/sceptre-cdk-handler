import json
import logging
import subprocess
import sys
from abc import ABC, abstractmethod
from pathlib import Path
from tempfile import TemporaryDirectory
from typing import Any, Optional, Dict, Type

import aws_cdk
from aws_cdk.cx_api import CloudAssembly
from cdk_bootstrapless_synthesizer import BootstraplessStackSynthesizer
from sceptre import exceptions
from sceptre.connection_manager import ConnectionManager
from sceptre.exceptions import TemplateHandlerArgumentsInvalidError


class SceptreCdkStack(aws_cdk.Stack):
    def __init__(self, scope: aws_cdk.App, id: str, sceptre_user_data: Any, **kwargs):
        super().__init__(scope, id, **kwargs)
        self.sceptre_user_data = sceptre_user_data


class CdkBuilder(ABC):
    """A base class for CDK builders to define the interface they all must meet."""
    STACK_LOGICAL_ID = 'CDKStack'

    def __init__(
        self,
        logger: logging.Logger,
        connection_manager: ConnectionManager,
        *,
        subprocess_run=subprocess.run,
<<<<<<< HEAD
        environment_variables=os.environ
=======
        app_class=aws_cdk.App,
>>>>>>> 20247d8e
    ):
        """A base class in the hierarchy for CdkBuilders that import and use a Python Stack Class

        Args:
            logger: The Template Handler's logger
            connection_manager: The Template Handler's ConnectionManager
            subprocess_run: An callable used to run subprocesses
            environment_variables: The system environment variables
        """
        self._logger = logger
        self._connection_manager = connection_manager
        self._subprocess_run = subprocess_run
<<<<<<< HEAD
        self._environment_variables = environment_variables
=======
        self._app_class = app_class
>>>>>>> 20247d8e

    @abstractmethod
    def build_template(
        self,
        cdk_context: Optional[dict],
        sceptre_user_data: Any
    ) -> dict: ...

    def _publish_artifacts(self, artifact_file: str, envs: Dict[str, str]):
        self._logger.info('Publishing CDK assets')
        self._logger.debug(f'Assets manifest file: {artifact_file}')
        self._run_command(
            f'npx cdk-assets -v publish --path {artifact_file}',
            env=envs
        )

    def _run_command(self, command: str, env: Dict[str, str] = None, cwd: str = None):
        # We're assuming here that the cwd is the directory to run the command from. I'm not certain
        # that will always be correct...
        result = self._subprocess_run(
            command,
            env=env,
            shell=True,
            stdout=sys.stderr,
            check=True,
            cwd=cwd
        )

        return result

    def _get_envs(self) -> Dict[str, str]:
        """
        Obtains the environment variables to pass to the subprocess.

        Sceptre can assume roles, profiles, etc... to connect to AWS for a given stack. This is
        very useful. However, we need that SAME connection information to carry over to CDK when we
        invoke it. The most precise way to do this is to use the same session credentials being used
        by Sceptre for other stack operations. This method obtains those credentials and sets them
        as environment variables that are passed to the subprocess and will, in turn, be used by
        SAM CLI.

        The environment variables dict created by this method will inherit all existing
        environment variables in the current environment, but the AWS connection environment
        variables will be overridden by the ones for this stack.

        Returns:
            The dictionary of environment variables.
        """
        envs = self._connection_manager.create_session_environment_variables()
        envs.update(
            # CDK frequently uses CDK_DEFAULT_REGION in its docs
            CDK_DEFAULT_REGION=self._connection_manager.region,
        )
        return envs


class PythonCdkBuilder(CdkBuilder):
    def __init__(
        self,
        logger: logging.Logger,
        connection_manager: ConnectionManager,
        stack_class: Type[SceptreCdkStack],
        *,
        subprocess_run=subprocess.run,
        app_class=aws_cdk.App,
        environment_variables=os.environ
    ):
        """A base class in the hierarchy for CdkBuilders that import and use a Python Stack Class

        Args:
            logger: The Template Handler's logger
            connection_manager: The Template Handler's ConnectionManager
            stack_class: The stack class that will be synthesized
            subprocess_run: An callable used to run subprocesses
            app_class: The CDK App class used to synthesize the template
            environment_variables: The system environment variables
        """
        super().__init__(
            logger,
            connection_manager,
            subprocess_run=subprocess_run,
            environment_variables=environment_variables
        )
        self._stack_class = stack_class
        self._app_class = app_class

    def build_template(
        self,
        cdk_context: Optional[dict],
        sceptre_user_data: Any
    ) -> dict:
        assembly = self._synthesize(cdk_context, sceptre_user_data)
        manifest_artifact = self._get_assets_manifest(assembly)
        if self._only_asset_is_template(manifest_artifact):
            # Sceptre already has a mechanism to upload the template if configured. We don't
            # need to deploy assets if the only asset is the template
            self._logger.debug("Only asset is template; Skipping asset upload.")
        else:
            environment_variables = self._get_envs()
            self._publish_artifacts(manifest_artifact.file, environment_variables)

        template = self._get_template(assembly)
        return template

    def _get_assets_manifest(self, cloud_assembly: CloudAssembly):
        asset_artifacts = None
        for artifacts in cloud_assembly.artifacts:
            if isinstance(artifacts, aws_cdk.cx_api.AssetManifestArtifact):
                asset_artifacts = artifacts
                break
        if asset_artifacts is None:
            raise exceptions.SceptreException('CDK Asset manifest artifact not found')
        return asset_artifacts

    @abstractmethod
    def _synthesize(self, cdk_context: Optional[dict], sceptre_user_data: Any): ...

    def _get_template(self, cloud_assembly: CloudAssembly) -> dict:
        return cloud_assembly.get_stack_by_name(self.STACK_LOGICAL_ID).template

    def _only_asset_is_template(self, asset_artifacts: aws_cdk.cx_api.AssetManifestArtifact):
        manifest_contents = asset_artifacts.contents
        if manifest_contents.docker_images:
            return False

        keys = list(manifest_contents.files.keys())
        expected_template = f'{self.STACK_LOGICAL_ID}.template.json'
        return keys == [expected_template]


class BootstrappedCdkBuilder(PythonCdkBuilder):
    """A PythonCdkBuilder that leverages the CDK Bootstrap Stack to handle assets."""
    def _synthesize(
        self,
        cdk_context: Optional[dict],
        sceptre_user_data: Any
    ) -> CloudAssembly:
        self._logger.debug('CDK synthesizing CdkStack Class')
        self._logger.debug(f'CDK Context: {cdk_context}')
        app = self._app_class(context=cdk_context)
        self._stack_class(app, self.STACK_LOGICAL_ID, sceptre_user_data)
        return app.synth()


class BootstraplessCdkBuilder(PythonCdkBuilder):
    """A PythonCdkBuilder that uses the BootstraplessStackSynthesizer to handle assets."""
    def __init__(
        self,
        logger: logging.Logger,
        connection_manager: ConnectionManager,
        bootstrapless_config: dict,
        stack_class: Type[SceptreCdkStack],
        *,
        subprocess_run=subprocess.run,
        app_class=aws_cdk.App,
        synthesizer_class=BootstraplessStackSynthesizer
    ):
        """A PythonCdkBuilder that uses the BootstraplessStackSynthesizer to handle assets.

        Args:
            logger: The Template Handler's logger
            connection_manager: The Template Handler's ConnectionManager
            bootstrapless_config: The configurations (in snake_case) used for the bootstrapless
                synthesizer.
            stack_class: The stack class that will be synthesized
            subprocess_run: An callable used to run subprocesses
            app_class: The CDK App class used to synthesize the template
            environment_variables: The system environment variables
            synthesizer_class: The BootstraplessStackSynthesizer class that will be instantiated and
                added to the Stack for synthesis.
        """
        super().__init__(
            logger,
            connection_manager,
            stack_class,
            subprocess_run=subprocess_run,
            app_class=app_class,
        )
        self._bootstrapless_config = bootstrapless_config
        self._synthesizer_class = synthesizer_class

    def _synthesize(
        self,
        cdk_context: Optional[dict],
        sceptre_user_data: Any
    ) -> CloudAssembly:
        self._logger.debug(f'CDK synthesizing stack class: {self._stack_class.__name__}')
        self._logger.debug(f'CDK Context: {cdk_context}')
        app = self._app_class(context=cdk_context)
        try:
            synthesizer = self._synthesizer_class(**self._bootstrapless_config)
        except TypeError as e:
            raise TemplateHandlerArgumentsInvalidError(
                "Error encountered attempting to instantiate the BootstraplessSynthesizer with the "
                f"specified deployment config: {e}"
            ) from e

        self._stack_class(app, self.STACK_LOGICAL_ID, sceptre_user_data, synthesizer=synthesizer)
        return app.synth()


class CdkJsonBuilder(CdkBuilder):
    """A CdkBuilder that uses the CDK CLI to synthesize the stack template.

    This class is useful for deploying non-Python CDK projects with Sceptre.
    """
    def __init__(
        self,
        logger: logging.Logger,
        connection_manager: ConnectionManager,
        cdk_json_path: Path,
        stack_logical_id: str,
        bootstrapless_config: Dict[str, str],
        *,
        subprocess_run=subprocess.run,
        environment_variables=os.environ
    ):
        """A CdkBuilder that uses the CDK CLI to synthesize the stack template.

        This class is useful for deploying non-Python CDK projects with Sceptre.

        Args:
            logger: The Template Handler's logger
            connection_manager: The Template Handler's ConnectionManager
            cdk_json_path: The Path to the cdk.json file
            bootstrapless_config: The configurations (in snake_case) used for the bootstrapless
                synthesizer.
            stack_logical_id: The LogicalID of the stack to be deployed as it is configured on the
                App in the CDK project.
            subprocess_run: An callable used to run subprocesses
            environment_variables: The system environment variables
        """
        super().__init__(
            logger,
            connection_manager,
            subprocess_run=subprocess_run,
            environment_variables=environment_variables
        )
        self._cdk_json_path = cdk_json_path
        self._stack_logical_id = stack_logical_id
        self._bootstrapless_config = bootstrapless_config

    def build_template(self, cdk_context: Optional[dict], sceptre_user_data: Any):
        if sceptre_user_data:
            self._logger.warning(
                "The cdk_json deployment_type does not support sceptre_user_data. Any values passed "
                "to your stack must be done via the cdk context. All values in your sceptre_user_data "
                "will be ignored."
            )

        environment_variables = self._get_envs()
        if self._bootstrapless_config:
            self._add_bootstrapless_envs(environment_variables)

        with TemporaryDirectory() as output_dir:
            self._synthesize(output_dir, cdk_context, environment_variables)
            assets_manifest = self._get_assets_manifest(output_dir)
            if self._only_asset_is_template(assets_manifest):
                # Sceptre already has a mechanism to upload the template if configured. We don't
                # need to deploy assets if the only asset is the template
                self._logger.debug("Only asset is template; Skipping asset upload.")
            else:
                assets_file = Path(output_dir, f'{self._stack_logical_id}.assets.json')
                self._publish_artifacts(str(assets_file), environment_variables)

            template_file = Path(output_dir, f'{self._stack_logical_id}.template.json')
            template = self._get_template(template_file)
            return template

    def _synthesize(self, output_dir: str, cdk_context: Optional[dict], envs: Dict[str, str]):
        command = self._create_synth_command(output_dir, cdk_context)
        # Run the synth in with the cwd of the cdk.json's directory
        self._run_command(command, envs, str(self._cdk_json_path.parent.resolve()))

    def _create_synth_command(self, output_dir: str, cdk_context: Dict[str, str]):
        command = f'npx cdk synth {self._stack_logical_id} -o {output_dir} -q '
        for key, value in cdk_context.items():
            command += f'--context {key}={value} '

        return command

    def _get_assets_manifest(self, output_dir: str):
        assets_file = Path(output_dir, f'{self._stack_logical_id}.assets.json')
        if not assets_file.exists():
            raise exceptions.SceptreException('CDK Asset manifest artifact not found')

        with assets_file.open(mode='r') as f:
            assets_dict = json.load(f)
        return assets_dict

    def _only_asset_is_template(self, assets_dict: dict) -> bool:
        if assets_dict.get('dockerImages', {}):
            return False

        keys = list(assets_dict.get('files', {}).keys())
        expected_template = f'{self._stack_logical_id}.template.json'
        return keys == [expected_template]

    def _get_template(self, template_path: Path):
        with template_path.open(mode='r') as f:
            return json.load(f)

    def _add_bootstrapless_envs(self, environment_variables: Dict[str, str]):
        for key, value in self._bootstrapless_config.items():
            environment_variables[f'BSS_{key.upper()}'] = value<|MERGE_RESOLUTION|>--- conflicted
+++ resolved
@@ -31,11 +31,6 @@
         connection_manager: ConnectionManager,
         *,
         subprocess_run=subprocess.run,
-<<<<<<< HEAD
-        environment_variables=os.environ
-=======
-        app_class=aws_cdk.App,
->>>>>>> 20247d8e
     ):
         """A base class in the hierarchy for CdkBuilders that import and use a Python Stack Class
 
@@ -43,16 +38,10 @@
             logger: The Template Handler's logger
             connection_manager: The Template Handler's ConnectionManager
             subprocess_run: An callable used to run subprocesses
-            environment_variables: The system environment variables
         """
         self._logger = logger
         self._connection_manager = connection_manager
         self._subprocess_run = subprocess_run
-<<<<<<< HEAD
-        self._environment_variables = environment_variables
-=======
-        self._app_class = app_class
->>>>>>> 20247d8e
 
     @abstractmethod
     def build_template(
@@ -118,7 +107,6 @@
         *,
         subprocess_run=subprocess.run,
         app_class=aws_cdk.App,
-        environment_variables=os.environ
     ):
         """A base class in the hierarchy for CdkBuilders that import and use a Python Stack Class
 
@@ -128,13 +116,11 @@
             stack_class: The stack class that will be synthesized
             subprocess_run: An callable used to run subprocesses
             app_class: The CDK App class used to synthesize the template
-            environment_variables: The system environment variables
         """
         super().__init__(
             logger,
             connection_manager,
             subprocess_run=subprocess_run,
-            environment_variables=environment_variables
         )
         self._stack_class = stack_class
         self._app_class = app_class
@@ -268,7 +254,6 @@
         bootstrapless_config: Dict[str, str],
         *,
         subprocess_run=subprocess.run,
-        environment_variables=os.environ
     ):
         """A CdkBuilder that uses the CDK CLI to synthesize the stack template.
 
@@ -289,7 +274,6 @@
             logger,
             connection_manager,
             subprocess_run=subprocess_run,
-            environment_variables=environment_variables
         )
         self._cdk_json_path = cdk_json_path
         self._stack_logical_id = stack_logical_id
