--- conflicted
+++ resolved
@@ -63,8 +63,6 @@
 ## How to use sceptre-cdk-handler
 
 The template "type" for this handler is `cdk`.
-<<<<<<< HEAD
-=======
 
 ### Deployment Types
 The CDK Handler supports two different deployment types, which function somewhat differently. These
@@ -189,7 +187,6 @@
 sceptre_user_data:
     special_variable: "use this directly at compile_time"
 ```
->>>>>>> c05a7fa1
 
 ### Arguments:
 
@@ -242,15 +239,10 @@
 
 #### Stack Outputs
 
-<<<<<<< HEAD
-CloudFormation stack outputs can be defined in the CDK stack and then referenced from other Sceptre stacks using the
-standard Sceptre `!stack_output` resolver.
-=======
 CloudFormation stack outputs can be defined in the CDK stack and then referenced from other Sceptre
 stacks using the standard Sceptre `!stack_output` resolver. In order to do this, your Stack Class
 will need to create [`CfnOutput`](https://docs.aws.amazon.com/cdk/api/v2/docs/aws-cdk-lib.CfnOutput.html)
 resources in your stack class.
->>>>>>> c05a7fa1
 
 #### CDK Feature Flags and Custom Bootstrap
 
@@ -258,12 +250,8 @@
 in the handler's `context` argument. See [lambda-stack-bootstrapped.yaml](sceptre-example/config/lambda-stack-bootstrapped.yaml)
 for an example of this.
 
-<<<<<<< HEAD
-Reminder: the `context` argument is a standard Sceptre resolvable property, so resolvers and/or Jinja variables can be used in the value.
-=======
 Reminder: the `context` argument is a standard Sceptre resolvable property, so resolvers and/or Jinja
 variables can be used for values.
->>>>>>> c05a7fa1
 
 ### How does this handler work?
 
@@ -286,23 +274,6 @@
 
 ### IAM and authentication
 
-<<<<<<< HEAD
-This handler uses the stack's connection information to generate AWS environment variables and sets
-those on the CDK process, ensuring that the AWS authentication configuration on the stack config and
-project is carried over to CDK without any need for additional arguments.
-
-**Important:** CDK creates CloudFormation-ready templates and uses `cdk_assets` to publish artifacts
-to S3 and ECR in the process. This means that Sceptre commands that do not normally require S3 and ECR
-actions (such as `generate`, `validate`, `diff`, and others) will require them when using this
-handler. You will need to ensure that any user or role executing these commands has proper
-permissions for these operations.
-
-### Sceptre Management of the CDK Bootstrap
-
-To optionally manage the CDK bootstrap CloudFormation template and stack with Sceptre, the bootstrap
-template can be generated using the AWS CDK CLI: `cdk bootstrap --show-template > cdk-bootstrap.yaml`.
-This can be deployed into a stack using the standard Sceptre process.
-=======
 There are several dimensions to how using this handler applies to IAM roles, policies, and permissions.
 
 #### The Role to deploy the CloudFormation Stacks themselves
@@ -350,7 +321,6 @@
 * If using the `"bootstrapped"` `deployment_type`, CDK will assume the respective roles from your
 bootstrap stack in order to perform those operations. If this is the case, be sure that
 your iam_role, profile, or AWS environment credentials have permission to assume those roles.
->>>>>>> c05a7fa1
 
 ### Example Sceptre CDK Stack
 
