--- conflicted
+++ resolved
@@ -8,9 +8,6 @@
 # "bootstrapped" deployment_type with an iam_role, that role will first be assumed and then CDK will
 # assume the bootstrapped roles for pushing image assets. The iam_role will always be used for
 # actually deploying the synthesized stack templates, however.
-<<<<<<< HEAD
-#iam_role: "arn:aws:iam::12345654321:role/my-deployment-role"
-=======
 iam_role: "arn:aws:iam::12345643232:role/my-deployment-role"
 
 # If you plan to specify the CDK context for a number of stacks, you can add it as a custom config
@@ -33,5 +30,4 @@
   '@aws-cdk/core:enablePartitionLiterals': true
   '@aws-cdk/aws-events:eventsTargetQueueSameAccount': true
   '@aws-cdk/aws-iam:standardizedServicePrincipals': true
-  '@aws-cdk/aws-ecs:disableExplicitDeploymentControllerForCircuitBreaker': true
->>>>>>> 2b9a42fa
+  '@aws-cdk/aws-ecs:disableExplicitDeploymentControllerForCircuitBreaker': true